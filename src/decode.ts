--- conflicted
+++ resolved
@@ -36,7 +36,6 @@
 
 export const defaultDecodeOptions: DecodeOptions = {};
 
-<<<<<<< HEAD
 interface KeyCacheRecord {
   readonly bytes: Uint8Array;
   readonly key: string;
@@ -44,9 +43,9 @@
 }
 
 class CachedKeyDecoder {
-  private caches: Array<Array<KeyCacheRecord>>;
+  private readonly caches: Array<Array<KeyCacheRecord>>;
 
-  constructor(private maxKeyLength: number = 32) {
+  constructor(private readonly maxKeyLength: number = 32) {
     this.caches = new Array<Array<KeyCacheRecord>>(this.maxKeyLength + 1);
   }
 
@@ -131,7 +130,7 @@
 }
 
 class CustomDecoder extends Decoder {
-  private maxCachedKeyLength = 32;
+  private readonly maxCachedKeyLength = 32;
   public cachedKeyDecoder = new CachedKeyDecoder(this.maxCachedKeyLength);
 
   public decodeUtf8String(byteLength: number, headerOffset: number): string {
@@ -155,7 +154,7 @@
   }
 }
 
-const decoder = new CustomDecoder(
+const sharedDecoder = new CustomDecoder(
   defaultDecodeOptions.extensionCodec,
   defaultDecodeOptions.maxStrLength,
   defaultDecodeOptions.maxBinLength,
@@ -164,8 +163,6 @@
   defaultDecodeOptions.maxExtLength,
 );
 
-export function decode(buffer: ArrayLike<number>, options: DecodeOptions = defaultDecodeOptions): unknown {
-=======
 /**
  * It decodes a MessagePack-encoded buffer.
  *
@@ -175,15 +172,18 @@
   buffer: ArrayLike<number> | ArrayBuffer,
   options: DecodeOptions = defaultDecodeOptions,
 ): unknown {
-  const decoder = new Decoder(
-    options.extensionCodec,
-    options.maxStrLength,
-    options.maxBinLength,
-    options.maxArrayLength,
-    options.maxMapLength,
-    options.maxExtLength,
-  );
->>>>>>> a0be621f
+  const decoder =
+    options === defaultDecodeOptions
+      ? sharedDecoder
+      : new CustomDecoder(
+          options.extensionCodec,
+          options.maxStrLength,
+          options.maxBinLength,
+          options.maxArrayLength,
+          options.maxMapLength,
+          options.maxExtLength,
+        );
+
   decoder.setBuffer(buffer); // decodeSync() requires only one buffer
   return decoder.decodeOneSync();
 }